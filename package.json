--- conflicted
+++ resolved
@@ -1,10 +1,6 @@
 {
   "name": "natural-language-commander",
-<<<<<<< HEAD
-  "version": "0.0.2",
-=======
   "version": "0.0.3",
->>>>>>> 265c804c
   "description": "A tool for connecting natural language commands with callbacks.",
   "homepage": "https://github.com/whenther/natural-language-commander",
   "bugs": "https://github.com/whenther/natural-language-commander/issues",
